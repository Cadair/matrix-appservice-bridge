{
  "name": "matrix-appservice-bridge",
  "version": "1.6.0c",
  "description": "Bridging infrastructure for Matrix Application Services",
  "main": "index.js",
  "scripts": {
    "gendoc": "jsdoc -r lib -R README.md -P package.json -d .jsdoc",
    "lint": "eslint lib/ spec/",
    "test": "BLUEBIRD_DEBUG=1 jasmine --stop-on-failure=true",
    "check": "npm run lint && npm test",
    "ci-test": "BLUEBIRD_DEBUG=1 istanbul cover -x \"**/spec/**\" --report text jasmine"
  },
  "repository": {
    "type": "git",
    "url": "git+https://github.com/matrix-org/matrix-appservice-bridge.git"
  },
  "keywords": [
    "matrix-org"
  ],
  "author": "Matrix.org",
  "license": "Apache-2.0",
  "bugs": {
    "url": "https://github.com/matrix-org/matrix-appservice-bridge/issues"
  },
  "homepage": "https://github.com/matrix-org/matrix-appservice-bridge#readme",
  "dependencies": {
    "bluebird": "^2.9.34",
    "extend": "^3.0.0",
<<<<<<< HEAD
    "is-my-json-valid": "^2.19.0",
    "js-yaml": "^3.12.0",
    "matrix-appservice": "0.3.5",
    "matrix-js-sdk": "^0.10.6",
=======
    "jayschema": "^0.3.1",
    "js-yaml": "^3.4.0",
    "matrix-appservice": "^0.3.4",
    "matrix-js-sdk": "^0.10.9",
>>>>>>> dad444e3
    "nedb": "^1.1.3",
    "nopt": "^3.0.3",
    "prom-client": "^11.1.1",
    "request": "^2.61.0",
    "yaml-validator": "^1.3.0"
  },
  "devDependencies": {
    "eslint": "^1.2.0",
    "istanbul": "^0.4.5",
    "jasmine": "^2.5.2",
<<<<<<< HEAD
    "jsdoc": "^3.3.2"
=======
    "eslint": "^1.2.0"
  },
  "optionalDependencies": {
    "winston": "^3.1.0",
    "winston-daily-rotate-file": "^3.3.3",
    "chalk": "^2.4.1"
>>>>>>> dad444e3
  }
}<|MERGE_RESOLUTION|>--- conflicted
+++ resolved
@@ -26,17 +26,10 @@
   "dependencies": {
     "bluebird": "^2.9.34",
     "extend": "^3.0.0",
-<<<<<<< HEAD
     "is-my-json-valid": "^2.19.0",
     "js-yaml": "^3.12.0",
     "matrix-appservice": "0.3.5",
-    "matrix-js-sdk": "^0.10.6",
-=======
-    "jayschema": "^0.3.1",
-    "js-yaml": "^3.4.0",
-    "matrix-appservice": "^0.3.4",
     "matrix-js-sdk": "^0.10.9",
->>>>>>> dad444e3
     "nedb": "^1.1.3",
     "nopt": "^3.0.3",
     "prom-client": "^11.1.1",
@@ -47,15 +40,12 @@
     "eslint": "^1.2.0",
     "istanbul": "^0.4.5",
     "jasmine": "^2.5.2",
-<<<<<<< HEAD
-    "jsdoc": "^3.3.2"
-=======
+    "jsdoc": "^3.3.2",
     "eslint": "^1.2.0"
   },
   "optionalDependencies": {
     "winston": "^3.1.0",
     "winston-daily-rotate-file": "^3.3.3",
     "chalk": "^2.4.1"
->>>>>>> dad444e3
   }
 }